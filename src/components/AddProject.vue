<template>
  <v-container @click="openNewProject">
    <v-col
      align="center"
      class="pa-0"
    >
      <v-btn
        :ripple="false"
        flat
        base-color="transparent"
        variant="flat"
        icon
      >
        <v-icon>mdi:mdi-plus</v-icon>
      </v-btn>
      <p>
        Add Project
      </p>
    </v-col>
  </v-container>
</template>

<script lang="ts">
import { invoke } from "@tauri-apps/api/core";
import { open } from "@tauri-apps/plugin-dialog";
<<<<<<< HEAD
import { defineComponent } from "vue";
import { IGitProject } from "../types/gitProject";
import { useProjectStore } from "../stores/project";
import { useDialogStore } from "../stores/dialogs";
=======
import { defineComponent, inject } from "vue";
import { useAppStore } from "@/stores/app";
import { IGitProject } from "@/types/gitProject";
>>>>>>> 177e8918

export default defineComponent({
    name: "AddProject",
    methods: {
        async openNewProject() {
            const result = await open({
                directory: true,
                multiple: false
            });

            if (result) {
                try {
                    const project: IGitProject = await invoke("open_git_project", { directory: result });
                    useProjectStore().addProject(project);
                } catch (error) {
                    useDialogStore().openSnackbar({ text: error as string, color: "error" });
                }
            }
        }
    }
});
</script>

<style scoped>
.v-container {
    width: max-content;
    border: 1px solid #e0e0e0;
    border-radius: 10px;
    min-height: 120px;
    max-height: 120px;
    overflow: hidden;
}

.v-container:hover,
.v-container:hover .v-btn {
    background-color: #f0f0f0;
    color: #000;
    cursor: pointer;
}

p {
    display: block;
    width: 100px;
    word-wrap:break-word;
    text-align: center;
    font-size: 12px;
}
</style><|MERGE_RESOLUTION|>--- conflicted
+++ resolved
@@ -23,16 +23,10 @@
 <script lang="ts">
 import { invoke } from "@tauri-apps/api/core";
 import { open } from "@tauri-apps/plugin-dialog";
-<<<<<<< HEAD
 import { defineComponent } from "vue";
-import { IGitProject } from "../types/gitProject";
-import { useProjectStore } from "../stores/project";
-import { useDialogStore } from "../stores/dialogs";
-=======
-import { defineComponent, inject } from "vue";
-import { useAppStore } from "@/stores/app";
 import { IGitProject } from "@/types/gitProject";
->>>>>>> 177e8918
+import { useProjectStore } from "@/stores/project";
+import { useDialogStore } from "@/stores/dialogs";
 
 export default defineComponent({
     name: "AddProject",
