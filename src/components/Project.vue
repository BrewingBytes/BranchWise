--- conflicted
+++ resolved
@@ -24,13 +24,8 @@
 
 <script lang="ts">
 import { defineComponent } from "vue";
-<<<<<<< HEAD
-import { IGitProject } from "../types/gitProject";
-import { useProjectStore } from "../stores/project";
-=======
-import { useAppStore } from "@/stores/app";
 import { IGitProject } from "@/types/gitProject";
->>>>>>> 177e8918
+import { useProjectStore } from "@/stores/project";
 
 export default defineComponent({
     name: "ProjectComponent",
