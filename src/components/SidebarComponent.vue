--- conflicted
+++ resolved
@@ -47,18 +47,11 @@
 import { exit } from "@tauri-apps/plugin-process";
 import { mapState } from "pinia";
 import { defineComponent } from "vue";
-<<<<<<< HEAD
-import { PrependVariant } from "../enums/prependVariant";
-import { useAppStore } from "../stores/app";
-import SidebarItem from "./Sidebar/SidebarItem.vue";
-import { useDialogStore } from "../stores/dialogs";
-import { useProjectStore } from "../stores/project";
-=======
 import { PrependVariant } from "@/enums/prependVariant";
 import { useAppStore } from "@/stores/app";
 import SidebarItem from "@/components/Sidebar/SidebarItem.vue";
 import { useDialogStore } from "@/stores/dialogs";
->>>>>>> 177e8918
+import { useProjectStore } from "@/stores/project";
 
 export default defineComponent({
   name: "SidebarComponent",
