--- conflicted
+++ resolved
@@ -29,29 +29,10 @@
 
 <script lang="ts">
 import { mapState } from "pinia";
-<<<<<<< HEAD
 import { defineComponent } from "vue";
-import BranchesSidebar from "../components/Project/BranchesSidebar.vue";
-import { useAppStore } from "../stores/app";
-import { useProjectStore } from "../stores/project";
-=======
+import BranchesSidebar from "@/components/Project/BranchesSidebar.vue";
 import { useAppStore } from "@/stores/app";
-import { IGitBranch } from "@/types/gitBranch";
-import { BranchType } from "@/types/gitProject";
-
-interface IDirectory {
-  name: string;
-  children: IDirectory[];
-  branches: string[];
-}
-
-interface IBranchTreeItem {
-  id: number;
-  title: string;
-  children?: IBranchTreeItem[];
-  customIcon?: string;
-}
->>>>>>> 177e8918
+import { useProjectStore } from "@/stores/project";
 
 export default defineComponent({
   name: "ProjectPage",
