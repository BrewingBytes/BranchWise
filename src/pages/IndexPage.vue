--- conflicted
+++ resolved
@@ -27,16 +27,10 @@
 import { defineComponent } from "vue";
 
 import { mapState } from "pinia";
-<<<<<<< HEAD
-import AddProject from "../components/AddProject.vue";
-import Project from "../components/Project.vue";
-import { useAppStore } from "../stores/app";
-import { useProjectStore } from "../stores/project";
-=======
 import AddProject from "@/components/AddProject.vue";
 import Project from "@/components/Project.vue";
 import { useAppStore } from "@/stores/app";
->>>>>>> 177e8918
+import { useProjectStore } from "@/stores/project";
 
 export default defineComponent({
     name: "IndexPage",
