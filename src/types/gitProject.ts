<<<<<<< HEAD
import { IGitBranch } from "./gitBranch";
import { GitHead } from "./gitHead";
import { GitProjectState } from "./gitProjectState";
=======
import { IGitBranch } from "@/types/gitBranch";
import { GitProjectState } from "@/types/gitProjectState";
>>>>>>> 177e8918

export interface IGitProject {
    directory: string,
    state: GitProjectState,
    head: GitHead,
    localBranches: IGitBranch[],
    remotes: string[],
    remoteBranches: IGitBranch[],
    tags: IGitBranch[],
}

export const DEFAULT_GIT_PROJECT: IGitProject = {
    directory: "DEFAULT",
    state: GitProjectState.INVALID,
    head: {},
    localBranches: [],
    remotes: [],
    remoteBranches: [],
    tags: []
}<|MERGE_RESOLUTION|>--- conflicted
+++ resolved
@@ -1,11 +1,6 @@
-<<<<<<< HEAD
-import { IGitBranch } from "./gitBranch";
-import { GitHead } from "./gitHead";
-import { GitProjectState } from "./gitProjectState";
-=======
 import { IGitBranch } from "@/types/gitBranch";
+import { GitHead } from "@/types/gitHead";
 import { GitProjectState } from "@/types/gitProjectState";
->>>>>>> 177e8918
 
 export interface IGitProject {
     directory: string,
