--- conflicted
+++ resolved
@@ -1,10 +1,5 @@
 import { defineStore } from "pinia";
-<<<<<<< HEAD
-import { DEFAULT_USER } from "../types/user";
-=======
-import { IGitProject } from "@/types/gitProject";
 import { DEFAULT_USER } from "@/types/user";
->>>>>>> 177e8918
 
 interface IAppState {
     title: string;
